#!/usr/bin/env python3
# encoding: utf-8
from setuptools import setup

setup(
<<<<<<< HEAD
    name = "vimiv",
    version = "0.8.1.dev0",
    packages = ['vimiv'],
    scripts = ['vimiv/vimiv'],
    install_requires = ['pillow', 'PyGObject'],
    description = "An image viewer with vim-like keybindings",
    license = "MIT",
    url = "https://github.com/karlch/vimiv",
=======
    name="vimiv",
    version="0.8.1.dev0",
    packages=['vimiv'],
    scripts=['vimiv/vimiv'],
    install_requires=['pillow', 'PyGObject'],
    description="An image viewer with vim-like keybindings",
    license="MIT",
    url="https://github.com/karlch/vimiv",
>>>>>>> 051a9eeb
)<|MERGE_RESOLUTION|>--- conflicted
+++ resolved
@@ -3,16 +3,6 @@
 from setuptools import setup
 
 setup(
-<<<<<<< HEAD
-    name = "vimiv",
-    version = "0.8.1.dev0",
-    packages = ['vimiv'],
-    scripts = ['vimiv/vimiv'],
-    install_requires = ['pillow', 'PyGObject'],
-    description = "An image viewer with vim-like keybindings",
-    license = "MIT",
-    url = "https://github.com/karlch/vimiv",
-=======
     name="vimiv",
     version="0.8.1.dev0",
     packages=['vimiv'],
@@ -21,5 +11,4 @@
     description="An image viewer with vim-like keybindings",
     license="MIT",
     url="https://github.com/karlch/vimiv",
->>>>>>> 051a9eeb
 )